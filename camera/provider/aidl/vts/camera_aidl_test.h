/*
 * Copyright (C) 2022 The Android Open Source Project
 *
 * Licensed under the Apache License, Version 2.0 (the "License");
 * you may not use this file except in compliance with the License.
 * You may obtain a copy of the License at
 *
 *      http://www.apache.org/licenses/LICENSE-2.0
 *
 * Unless required by applicable law or agreed to in writing, software
 * distributed under the License is distributed on an "AS IS" BASIS,
 * WITHOUT WARRANTIES OR CONDITIONS OF ANY KIND, either express or implied.
 * See the License for the specific language governing permissions and
 * limitations under the License.
 */

#ifndef HARDWARE_INTERFACES_CAMERA_PROVIDER_AIDL_VTS_CAMERA_AIDL_TEST_H_
#define HARDWARE_INTERFACES_CAMERA_PROVIDER_AIDL_VTS_CAMERA_AIDL_TEST_H_

// TODO: LOG_TAG should not be in header
#ifndef LOG_TAG
#define LOG_TAG "camera_aidl_hal_test"
#endif

#include <string>
#include <unordered_map>
#include <unordered_set>

#include <CameraMetadata.h>
#include <CameraParameters.h>
#include <HandleImporter.h>
#include <fmq/AidlMessageQueue.h>

#include <aidl/android/hardware/graphics/common/Dataspace.h>

#include <aidl/android/hardware/camera/common/Status.h>
#include <aidl/android/hardware/camera/common/TorchModeStatus.h>
#include <aidl/android/hardware/common/NativeHandle.h>

#include <aidl/android/hardware/camera/device/CaptureResult.h>
#include <aidl/android/hardware/camera/device/ErrorCode.h>
#include <aidl/android/hardware/camera/device/HalStream.h>
#include <aidl/android/hardware/camera/device/ICameraDevice.h>
#include <aidl/android/hardware/camera/device/NotifyMsg.h>
#include <aidl/android/hardware/camera/device/PhysicalCameraMetadata.h>
#include <aidl/android/hardware/camera/device/Stream.h>

#include <aidl/android/hardware/camera/provider/ICameraProvider.h>

#include <aidl/android/hardware/camera/metadata/RequestAvailableColorSpaceProfilesMap.h>

#include <aidl/android/hardware/graphics/common/PixelFormat.h>

#include <gtest/gtest.h>

#include <log/log.h>
#include <system/camera_metadata.h>
#include <utils/KeyedVector.h>
#include <utils/Timers.h>

using ::aidl::android::hardware::camera::common::Status;
using ::aidl::android::hardware::camera::common::TorchModeStatus;
using ::aidl::android::hardware::camera::device::BufferRequest;
using ::aidl::android::hardware::camera::device::BufferRequestStatus;
using ::aidl::android::hardware::camera::device::CameraMetadata;
using ::aidl::android::hardware::camera::device::CaptureResult;
using ::aidl::android::hardware::camera::device::ErrorCode;
using ::aidl::android::hardware::camera::device::HalStream;
using ::aidl::android::hardware::camera::device::ICameraDevice;
using ::aidl::android::hardware::camera::device::ICameraDeviceSession;
using ::aidl::android::hardware::camera::device::ICameraInjectionSession;
using ::aidl::android::hardware::camera::device::NotifyMsg;
using ::aidl::android::hardware::camera::device::PhysicalCameraMetadata;
using ::aidl::android::hardware::camera::device::RequestTemplate;
using ::aidl::android::hardware::camera::device::Stream;
using ::aidl::android::hardware::camera::device::StreamBuffer;
using ::aidl::android::hardware::camera::device::StreamBufferRet;
using ::aidl::android::hardware::camera::device::StreamConfiguration;
using ::aidl::android::hardware::camera::device::StreamConfigurationMode;
using ::aidl::android::hardware::camera::metadata::RequestAvailableColorSpaceProfilesMap;
using ::aidl::android::hardware::camera::metadata::RequestAvailableDynamicRangeProfilesMap;
using ::aidl::android::hardware::camera::metadata::ScalerAvailableStreamUseCases;
using ::aidl::android::hardware::camera::provider::ConcurrentCameraIdCombination;
using ::aidl::android::hardware::camera::provider::ICameraProvider;

using ::aidl::android::hardware::common::NativeHandle;
using ::aidl::android::hardware::common::fmq::SynchronizedReadWrite;

using ::aidl::android::hardware::graphics::common::Dataspace;
using ::aidl::android::hardware::graphics::common::PixelFormat;

using ::android::hardware::camera::common::V1_0::helper::HandleImporter;
using ::android::hardware::camera::common::V1_0::helper::Size;

using ResultMetadataQueue = android::AidlMessageQueue<int8_t, SynchronizedReadWrite>;

using ::ndk::ScopedAStatus;

class DeviceCb;  // Forward declare to break circular header dependency

class CameraAidlTest : public ::testing::TestWithParam<std::string> {
  public:
    enum SystemCameraKind {
        /**
         * These camera devices are visible to all apps and system components alike
         */
        PUBLIC = 0,

        /**
         * These camera devices are visible only to processes having the
         * android.permission.SYSTEM_CAMERA permission. They are not exposed to 3P
         * apps.
         */
        SYSTEM_ONLY_CAMERA,

        /**
         * These camera devices are visible only to HAL clients (that try to connect
         * on a hwbinder thread).
         */
        HIDDEN_SECURE_CAMERA
    };

    struct AvailableStream {
        int32_t width;
        int32_t height;
        int32_t format;
    };

    enum ReprocessType {
        PRIV_REPROCESS,
        YUV_REPROCESS,
    };

    // Copied from ColorSpace.java (see Named)
    enum ColorSpaceNamed {
        SRGB,
        LINEAR_SRGB,
        EXTENDED_SRGB,
        LINEAR_EXTENDED_SRGB,
        BT709,
        BT2020,
        DCI_P3,
        DISPLAY_P3,
        NTSC_1953,
        SMPTE_C,
        ADOBE_RGB,
        PRO_PHOTO_RGB,
        ACES,
        ACESCG,
        CIE_XYZ,
        CIE_LAB,
        BT2020_HLG,
        BT2020_PQ
    };

    struct AvailableZSLInputOutput {
        int32_t inputFormat;
        int32_t outputFormat;
    };

    virtual void SetUp() override;
    virtual void TearDown() override;

    std::vector<std::string> getCameraDeviceNames(std::shared_ptr<ICameraProvider>& provider,
                                                  bool addSecureOnly = false);

    static bool isSecureOnly(const std::shared_ptr<ICameraProvider>& provider,
                             const std::string& name);

    std::map<std::string, std::string> getCameraDeviceIdToNameMap(
            std::shared_ptr<ICameraProvider> provider);

    static std::vector<ConcurrentCameraIdCombination> getConcurrentDeviceCombinations(
            std::shared_ptr<ICameraProvider>& provider);

    void notifyDeviceState(int64_t state);

    static void allocateGraphicBuffer(uint32_t width, uint32_t height, uint64_t usage,
                                      PixelFormat format, buffer_handle_t* buffer_handle /*out*/);

    static void openEmptyDeviceSession(const std::string& name,
                                       const std::shared_ptr<ICameraProvider>& provider,
                                       std::shared_ptr<ICameraDeviceSession>* session /*out*/,
                                       CameraMetadata* staticMeta /*out*/,
                                       std::shared_ptr<ICameraDevice>* device /*out*/);
    static void openEmptyInjectionSession(const std::string& name,
                                          const std::shared_ptr<ICameraProvider>& provider,
                                          std::shared_ptr<ICameraInjectionSession>* session /*out*/,
                                          CameraMetadata* staticMeta /*out*/,
                                          std::shared_ptr<ICameraDevice>* device /*out*/);

    static void createStreamConfiguration(std::vector<Stream>& streams,
                                          StreamConfigurationMode configMode,
                                          StreamConfiguration* config, int32_t jpegBufferSize = 0);

    void configureOfflineStillStream(
            const std::string& name, const std::shared_ptr<ICameraProvider>& provider,
            const AvailableStream* threshold,
            std::shared_ptr<ICameraDeviceSession>* session /*out*/, Stream* stream /*out*/,
            std::vector<HalStream>* halStreams, bool* supportsPartialResults /*out*/,
            int32_t* partialResultCount /*out*/, std::shared_ptr<DeviceCb>* outCb /*out*/,
            int32_t* jpegBufferSize /*out*/, bool* useHalBufManager /*out*/);

    void configureStreams(
            const std::string& name, const std::shared_ptr<ICameraProvider>& provider,
            PixelFormat format, std::shared_ptr<ICameraDeviceSession>* session /*out*/,
            Stream* previewStream /*out*/, std::vector<HalStream>* halStreams /*out*/,
            bool* supportsPartialResults /*out*/, int32_t* partialResultCount /*out*/,
            bool* useHalBufManager /*out*/, std::shared_ptr<DeviceCb>* outCb /*out*/,
            uint32_t streamConfigCounter, bool maxResolution,
            RequestAvailableDynamicRangeProfilesMap dynamicRangeProf =
                    RequestAvailableDynamicRangeProfilesMap::
                            ANDROID_REQUEST_AVAILABLE_DYNAMIC_RANGE_PROFILES_MAP_STANDARD,
            RequestAvailableColorSpaceProfilesMap colorSpaceProf =
                    RequestAvailableColorSpaceProfilesMap::
                            ANDROID_REQUEST_AVAILABLE_COLOR_SPACE_PROFILES_MAP_UNSPECIFIED);

    void configurePreviewStreams(
            const std::string& name, const std::shared_ptr<ICameraProvider>& provider,
            const AvailableStream* previewThreshold,
            const std::unordered_set<std::string>& physicalIds,
            std::shared_ptr<ICameraDeviceSession>* session /*out*/, Stream* previewStream /*out*/,
            std::vector<HalStream>* halStreams /*out*/, bool* supportsPartialResults /*out*/,
            int32_t* partialResultCount /*out*/, bool* useHalBufManager /*out*/,
            std::shared_ptr<DeviceCb>* cb /*out*/, int32_t streamConfigCounter = 0,
            bool allowUnsupport = false);

    void configurePreviewStream(
            const std::string& name, const std::shared_ptr<ICameraProvider>& provider,
            const AvailableStream* previewThreshold,
            std::shared_ptr<ICameraDeviceSession>* session /*out*/, Stream* previewStream /*out*/,
            std::vector<HalStream>* halStreams /*out*/, bool* supportsPartialResults /*out*/,
            int32_t* partialResultCount /*out*/, bool* useHalBufManager /*out*/,
            std::shared_ptr<DeviceCb>* cb /*out*/, uint32_t streamConfigCounter = 0);

    void configureStreamUseCaseInternal(const AvailableStream &threshold);

    void configureSingleStream(
            const std::string& name, const std::shared_ptr<ICameraProvider>& provider,
            const AvailableStream* previewThreshold, uint64_t bufferUsage,
            RequestTemplate reqTemplate, std::shared_ptr<ICameraDeviceSession>* session /*out*/,
            Stream* previewStream /*out*/, std::vector<HalStream>* halStreams /*out*/,
            bool* supportsPartialResults /*out*/, int32_t* partialResultCount /*out*/,
            bool* useHalBufManager /*out*/, std::shared_ptr<DeviceCb>* cb /*out*/,
            uint32_t streamConfigCounter = 0);

    void verifyLogicalOrUltraHighResCameraMetadata(const std::string& cameraName,
                                                   const std::shared_ptr<ICameraDevice>& device,
                                                   const CameraMetadata& chars,
                                                   const std::vector<std::string>& deviceNames);

    static void verifyCameraCharacteristics(const CameraMetadata& chars);

    static void verifyExtendedSceneModeCharacteristics(const camera_metadata_t* metadata);

    void verifyHighSpeedRecordingCharacteristics(const std::string& cameraName,
                                                 const CameraMetadata& chars);

    static void verifyZoomCharacteristics(const camera_metadata_t* metadata);

    static void verifyRecommendedConfigs(const CameraMetadata& chars);

    static void verifyMonochromeCharacteristics(const CameraMetadata& chars);

    static void verifyMonochromeCameraResult(
            const ::android::hardware::camera::common::V1_0::helper::CameraMetadata& metadata);

    static void verifyStreamUseCaseCharacteristics(const camera_metadata_t* metadata);

    static void verifySettingsOverrideCharacteristics(const camera_metadata_t* metadata);

    static void verifyStreamCombination(const std::shared_ptr<ICameraDevice>& device,
                                        const StreamConfiguration& config, bool expectedStatus,
                                        bool expectStreamCombQuery);

    static void verifyLogicalCameraResult(const camera_metadata_t* staticMetadata,
                                          const std::vector<uint8_t>& resultMetadata);

    static void verifyBuffersReturned(const std::shared_ptr<ICameraDeviceSession>& session,
                                      int32_t streamId, const std::shared_ptr<DeviceCb>& cb,
                                      uint32_t streamConfigCounter = 0);

    void verifyBuffersReturned(const std::shared_ptr<ICameraDeviceSession>& session,
                               const std::vector<int32_t>& streamIds,
                               const std::shared_ptr<DeviceCb>& cb,
                               uint32_t streamConfigCounter = 0);

    static void verifySessionReconfigurationQuery(
            const std::shared_ptr<ICameraDeviceSession>& session, camera_metadata* oldSessionParams,
            camera_metadata* newSessionParams);

    static void verifyRequestTemplate(const camera_metadata_t* metadata,
                                      RequestTemplate requestTemplate);

    static void overrideRotateAndCrop(CameraMetadata* settings /*in/out*/);

    static bool isDepthOnly(const camera_metadata_t* staticMeta);

    static bool isUltraHighResolution(const camera_metadata_t* staticMeta);

    static Status getAvailableOutputStreams(const camera_metadata_t* staticMeta,
                                            std::vector<AvailableStream>& outputStreams,
                                            const AvailableStream* threshold = nullptr,
                                            bool maxResolution = false);

    static Status getMaxOutputSizeForFormat(const camera_metadata_t* staticMeta, PixelFormat format,
                                            Size* size, bool maxResolution = false);

    static Status getMandatoryConcurrentStreams(const camera_metadata_t* staticMeta,
                                                std::vector<AvailableStream>* outputStreams);

    static bool supportsPreviewStabilization(const std::string& name,
                                             const std::shared_ptr<ICameraProvider>& provider);

    static Status getJpegBufferSize(camera_metadata_t* staticMeta, int32_t* outBufSize);

    static Status isConstrainedModeAvailable(camera_metadata_t* staticMeta);

    static Status isLogicalMultiCamera(const camera_metadata_t* staticMeta);

    static bool isTorchSupported(const camera_metadata_t* staticMeta);

    static bool isTorchStrengthControlSupported(const camera_metadata_t* staticMeta);

    static Status isOfflineSessionSupported(const camera_metadata_t* staticMeta);

    static Status getPhysicalCameraIds(const camera_metadata_t* staticMeta,
                                       std::unordered_set<std::string>* physicalIds /*out*/);

    static Status getSupportedKeys(camera_metadata_t* staticMeta, uint32_t tagId,
                                   std::unordered_set<int32_t>* requestIDs /*out*/);

    static void fillOutputStreams(camera_metadata_ro_entry_t* entry,
                                  std::vector<AvailableStream>& outputStreams,
                                  const AvailableStream* threshold = nullptr,
                                  const int32_t availableConfigOutputTag = 0u);

    static void constructFilteredSettings(
            const std::shared_ptr<ICameraDeviceSession>& session,
            const std::unordered_set<int32_t>& availableKeys, RequestTemplate reqTemplate,
            android::hardware::camera::common::V1_0::helper::CameraMetadata*
                    defaultSettings /*out*/,
            android::hardware::camera::common::V1_0::helper::CameraMetadata* filteredSettings
            /*out*/);

    static Status pickConstrainedModeSize(camera_metadata_t* staticMeta,
                                          AvailableStream& hfrStream);

    static Status isZSLModeAvailable(const camera_metadata_t* staticMeta);

    static Status isZSLModeAvailable(const camera_metadata_t* staticMeta, ReprocessType reprocType);

    static Status getZSLInputOutputMap(camera_metadata_t* staticMeta,
                                       std::vector<AvailableZSLInputOutput>& inputOutputMap);

    static Status findLargestSize(const std::vector<AvailableStream>& streamSizes, int32_t format,
                                  AvailableStream& result);

    static Status isMonochromeCamera(const camera_metadata_t* staticMeta);

    static Status getSystemCameraKind(const camera_metadata_t* staticMeta,
                                      SystemCameraKind* systemCameraKind);

    static void getMultiResolutionStreamConfigurations(
            camera_metadata_ro_entry* multiResStreamConfigs,
            camera_metadata_ro_entry* streamConfigs,
            camera_metadata_ro_entry* maxResolutionStreamConfigs,
            const camera_metadata_t* staticMetadata);

    static void getPrivacyTestPatternModes(
            const camera_metadata_t* staticMetadata,
            std::unordered_set<int32_t>* privacyTestPatternModes /*out*/);

    static Dataspace getDataspace(PixelFormat format);

    void processCaptureRequestInternal(uint64_t bufferUsage, RequestTemplate reqTemplate,
                                       bool useSecureOnlyCameras);

    void processPreviewStabilizationCaptureRequestInternal(
            bool previewStabilizationOn,
            /*inout*/ std::unordered_map<std::string, nsecs_t>& cameraDeviceToTimeLag);

    static bool is10BitDynamicRangeCapable(const camera_metadata_t* staticMeta);

    static void get10BitDynamicRangeProfiles(
            const camera_metadata_t* staticMeta,
            std::vector<RequestAvailableDynamicRangeProfilesMap>* profiles);

    static bool reportsColorSpaces(const camera_metadata_t* staticMeta);

    static void getColorSpaceProfiles(
            const camera_metadata_t* staticMeta,
            std::vector<aidl::android::hardware::camera::metadata::
                                RequestAvailableColorSpaceProfilesMap>* profiles);

    static bool isColorSpaceCompatibleWithDynamicRangeAndPixelFormat(
            const camera_metadata_t* staticMeta, RequestAvailableColorSpaceProfilesMap colorSpace,
            RequestAvailableDynamicRangeProfilesMap dynamicRangeProfile,
            aidl::android::hardware::graphics::common::PixelFormat pixelFormat);

    static const char* getColorSpaceProfileString(RequestAvailableColorSpaceProfilesMap colorSpace);

    static const char* getDynamicRangeProfileString(
            RequestAvailableDynamicRangeProfilesMap dynamicRangeProfile);

    static int32_t halFormatToPublicFormat(
            aidl::android::hardware::graphics::common::PixelFormat pixelFormat);

    static bool reportsColorSpaces(const camera_metadata_t* staticMeta);

    static void getColorSpaceProfiles(
            const camera_metadata_t* staticMeta,
            std::vector<aidl::android::hardware::camera::metadata::
                                RequestAvailableColorSpaceProfilesMap>* profiles);

    static bool isColorSpaceCompatibleWithDynamicRangeAndPixelFormat(
            const camera_metadata_t* staticMeta,
            aidl::android::hardware::camera::metadata::
            RequestAvailableColorSpaceProfilesMap colorSpace,
            aidl::android::hardware::camera::metadata::
            RequestAvailableDynamicRangeProfilesMap dynamicRangeProfile,
            aidl::android::hardware::graphics::common::PixelFormat pixelFormat);

    static const char* getColorSpaceProfileString(aidl::android::hardware::camera::metadata::
            RequestAvailableColorSpaceProfilesMap colorSpace);

    static const char* getDynamicRangeProfileString(aidl::android::hardware::camera::metadata::
            RequestAvailableDynamicRangeProfilesMap dynamicRangeProfile);

    static int32_t halFormatToPublicFormat(
            aidl::android::hardware::graphics::common::PixelFormat pixelFormat);

    // Used by switchToOffline where a new result queue is created for offline reqs
    void updateInflightResultQueue(const std::shared_ptr<ResultMetadataQueue>& resultQueue);

    static Size getMinSize(Size a, Size b);

<<<<<<< HEAD
    void processColorSpaceRequest(aidl::android::hardware::camera::metadata::
            RequestAvailableColorSpaceProfilesMap colorSpace,
            aidl::android::hardware::camera::metadata::
            RequestAvailableDynamicRangeProfilesMap dynamicRangeProfile);
=======
    void processColorSpaceRequest(RequestAvailableColorSpaceProfilesMap colorSpace,
                                  RequestAvailableDynamicRangeProfilesMap dynamicRangeProfile);
>>>>>>> be23bf4f

    void processZoomSettingsOverrideRequests(
            int32_t frameCount, const bool *overrideSequence, const bool *expectedResults);

    bool supportZoomSettingsOverride(const camera_metadata_t* staticMeta);
    bool supportsCroppedRawUseCase(const camera_metadata_t *staticMeta);
    bool isPerFrameControl(const camera_metadata_t* staticMeta);

    void getSupportedSizes(const camera_metadata_t* ch, uint32_t tag, int32_t format,
                           std::vector<std::tuple<size_t, size_t>>* sizes /*out*/);

    void getSupportedDurations(const camera_metadata_t* ch, uint32_t tag, int32_t format,
                               const std::vector<std::tuple<size_t, size_t>>& sizes,
                               std::vector<int64_t>* durations /*out*/);

  protected:
    // In-flight queue for tracking completion of capture requests.
    struct InFlightRequest {
        // Set by notify() SHUTTER call.
        nsecs_t shutterTimestamp;

        bool shutterReadoutTimestampValid;
        nsecs_t shutterReadoutTimestamp;

        bool errorCodeValid;
        ErrorCode errorCode;

        // Is partial result supported
        bool usePartialResult;

        // Partial result count expected
        int32_t numPartialResults;

        // Message queue
        std::shared_ptr<ResultMetadataQueue> resultQueue;

        // Set by process_capture_result call with valid metadata
        bool haveResultMetadata;

        // Decremented by calls to process_capture_result with valid output
        // and input buffers
        ssize_t numBuffersLeft;

        // A 64bit integer to index the frame number associated with this result.
        int64_t frameNumber;

        // The partial result count (index) for this capture result.
        int32_t partialResultCount;

        // For buffer drop errors, the stream ID for the stream that lost a buffer.
        // For physical sub-camera result errors, the Id of the physical stream
        // for the physical sub-camera.
        // Otherwise -1.
        int32_t errorStreamId;

        // If this request has any input buffer
        bool hasInputBuffer;

        // Result metadata
        ::android::hardware::camera::common::V1_0::helper::CameraMetadata collectedResult;

        // Inflight buffers
        using OutstandingBuffers = std::unordered_map<uint64_t, buffer_handle_t>;
        std::vector<OutstandingBuffers> mOutstandingBufferIds;

        // A copy-able StreamBuffer using buffer_handle_t instead of AIDLs NativeHandle
        struct NativeStreamBuffer {
            int32_t streamId;
            int64_t bufferId;
            buffer_handle_t buffer;
            aidl::android::hardware::camera::device::BufferStatus status;
            buffer_handle_t acquireFence;
            buffer_handle_t releaseFence;
        };

        // Buffers are added by process_capture_result when output buffers
        // return from HAL but framework.
        struct StreamBufferAndTimestamp {
            NativeStreamBuffer buffer;
            nsecs_t timeStamp;
        };
        std::vector<StreamBufferAndTimestamp> resultOutputBuffers;

        std::unordered_set<std::string> expectedPhysicalResults;

        InFlightRequest()
            : shutterTimestamp(0),
              shutterReadoutTimestampValid(false),
              shutterReadoutTimestamp(0),
              errorCodeValid(false),
              errorCode(ErrorCode::ERROR_BUFFER),
              usePartialResult(false),
              numPartialResults(0),
              resultQueue(nullptr),
              haveResultMetadata(false),
              numBuffersLeft(0),
              frameNumber(0),
              partialResultCount(0),
              errorStreamId(-1),
              hasInputBuffer(false),
              collectedResult(1, 10) {}

        InFlightRequest(ssize_t numBuffers, bool hasInput, bool partialResults,
                        int32_t partialCount, std::shared_ptr<ResultMetadataQueue> queue = nullptr)
            : shutterTimestamp(0),
              shutterReadoutTimestampValid(false),
              shutterReadoutTimestamp(0),
              errorCodeValid(false),
              errorCode(ErrorCode::ERROR_BUFFER),
              usePartialResult(partialResults),
              numPartialResults(partialCount),
              resultQueue(queue),
              haveResultMetadata(false),
              numBuffersLeft(numBuffers),
              frameNumber(0),
              partialResultCount(0),
              errorStreamId(-1),
              hasInputBuffer(hasInput),
              collectedResult(1, 10) {}

        InFlightRequest(ssize_t numBuffers, bool hasInput, bool partialResults,
                        int32_t partialCount,
                        const std::unordered_set<std::string>& extraPhysicalResult,
                        std::shared_ptr<ResultMetadataQueue> queue = nullptr)
            : shutterTimestamp(0),
              shutterReadoutTimestampValid(false),
              shutterReadoutTimestamp(0),
              errorCodeValid(false),
              errorCode(ErrorCode::ERROR_BUFFER),
              usePartialResult(partialResults),
              numPartialResults(partialCount),
              resultQueue(queue),
              haveResultMetadata(false),
              numBuffersLeft(numBuffers),
              frameNumber(0),
              partialResultCount(0),
              errorStreamId(-1),
              hasInputBuffer(hasInput),
              collectedResult(1, 10),
              expectedPhysicalResults(extraPhysicalResult) {}

        ~InFlightRequest() {
            for (auto& buffer : resultOutputBuffers) {
                native_handle_t* acquireFenceHandle = const_cast<native_handle_t*>(
                        buffer.buffer.acquireFence);
                native_handle_close(acquireFenceHandle);
                native_handle_delete(acquireFenceHandle);

                native_handle_t* releaseFenceHandle = const_cast<native_handle_t*>(
                        buffer.buffer.releaseFence);
                native_handle_close(releaseFenceHandle);
                native_handle_delete(releaseFenceHandle);
            }
        }
    };

    static bool matchDeviceName(const std::string& deviceName, const std::string& providerType,
                                std::string* deviceVersion, std::string* cameraId);

    static void verify10BitMetadata(HandleImporter& importer, const InFlightRequest& request,
                                    RequestAvailableDynamicRangeProfilesMap profile);

    static void waitForReleaseFence(
            std::vector<InFlightRequest::StreamBufferAndTimestamp>& resultOutputBuffers);

    // Map from frame number to the in-flight request state
    typedef std::unordered_map<uint32_t, std::shared_ptr<InFlightRequest>> InFlightMap;

    std::mutex mLock;                          // Synchronize access to member variables
    std::condition_variable mResultCondition;  // Condition variable for incoming results
    InFlightMap mInflightMap;                  // Map of all inflight requests

    std::vector<NotifyMsg> mNotifyMessages;  // Current notification message

    std::mutex mTorchLock;               // Synchronize access to torch status
    std::condition_variable mTorchCond;  // Condition variable for torch status
    TorchModeStatus mTorchStatus;        // Current torch status

    // Camera provider service
    std::shared_ptr<ICameraProvider> mProvider;

    // Camera device session used by the tests
    // Tests should take care of closing this session and setting it back to nullptr in successful
    // case. Declared as a field to allow TeadDown function to close the session if a test assertion
    // fails.
    std::shared_ptr<ICameraDeviceSession> mSession;

    // Camera provider type.
    std::string mProviderType;

    HandleImporter mHandleImporter;

    friend class DeviceCb;
    friend class SimpleDeviceCb;
    friend class TorchProviderCb;
};

namespace {
// device@<major>.<minor>/<type>/id
const char* kDeviceNameRE = "device@([0-9]+\\.[0-9]+)/\\s+/(.+)";
const std::string CAMERA_DEVICE_API_VERSION_1 = "1.1";

const int32_t kMaxVideoWidth = 4096;
const int32_t kMaxVideoHeight = 2160;

const int64_t kStreamBufferTimeoutSec = 3;
const int64_t kTorchTimeoutSec = 1;
const char* kDumpOutput = "/dev/null";
const uint32_t kMaxPreviewWidth = 1920;
const uint32_t kMaxPreviewHeight = 1080;
}  // namespace
#endif  // HARDWARE_INTERFACES_CAMERA_PROVIDER_AIDL_VTS_CAMERA_AIDL_TEST_H_<|MERGE_RESOLUTION|>--- conflicted
+++ resolved
@@ -406,44 +406,13 @@
     static int32_t halFormatToPublicFormat(
             aidl::android::hardware::graphics::common::PixelFormat pixelFormat);
 
-    static bool reportsColorSpaces(const camera_metadata_t* staticMeta);
-
-    static void getColorSpaceProfiles(
-            const camera_metadata_t* staticMeta,
-            std::vector<aidl::android::hardware::camera::metadata::
-                                RequestAvailableColorSpaceProfilesMap>* profiles);
-
-    static bool isColorSpaceCompatibleWithDynamicRangeAndPixelFormat(
-            const camera_metadata_t* staticMeta,
-            aidl::android::hardware::camera::metadata::
-            RequestAvailableColorSpaceProfilesMap colorSpace,
-            aidl::android::hardware::camera::metadata::
-            RequestAvailableDynamicRangeProfilesMap dynamicRangeProfile,
-            aidl::android::hardware::graphics::common::PixelFormat pixelFormat);
-
-    static const char* getColorSpaceProfileString(aidl::android::hardware::camera::metadata::
-            RequestAvailableColorSpaceProfilesMap colorSpace);
-
-    static const char* getDynamicRangeProfileString(aidl::android::hardware::camera::metadata::
-            RequestAvailableDynamicRangeProfilesMap dynamicRangeProfile);
-
-    static int32_t halFormatToPublicFormat(
-            aidl::android::hardware::graphics::common::PixelFormat pixelFormat);
-
     // Used by switchToOffline where a new result queue is created for offline reqs
     void updateInflightResultQueue(const std::shared_ptr<ResultMetadataQueue>& resultQueue);
 
     static Size getMinSize(Size a, Size b);
 
-<<<<<<< HEAD
-    void processColorSpaceRequest(aidl::android::hardware::camera::metadata::
-            RequestAvailableColorSpaceProfilesMap colorSpace,
-            aidl::android::hardware::camera::metadata::
-            RequestAvailableDynamicRangeProfilesMap dynamicRangeProfile);
-=======
     void processColorSpaceRequest(RequestAvailableColorSpaceProfilesMap colorSpace,
                                   RequestAvailableDynamicRangeProfilesMap dynamicRangeProfile);
->>>>>>> be23bf4f
 
     void processZoomSettingsOverrideRequests(
             int32_t frameCount, const bool *overrideSequence, const bool *expectedResults);
