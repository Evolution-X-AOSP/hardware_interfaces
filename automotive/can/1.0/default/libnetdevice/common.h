--- conflicted
+++ resolved
@@ -18,12 +18,9 @@
 
 #include "nlbuf.h"
 
-<<<<<<< HEAD
-=======
 #include <linux/can.h>
 #include <net/if.h>
 
->>>>>>> 33c0b884
 #include <string>
 
 namespace android::netdevice {
