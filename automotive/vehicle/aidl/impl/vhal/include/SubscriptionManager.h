--- conflicted
+++ resolved
@@ -99,19 +99,6 @@
             const std::vector<aidl::android::hardware::automotive::vehicle::VehiclePropValue>&
                     updatedValues);
 
-<<<<<<< HEAD
-    // Gets the sample rate for the continuous property. Returns {@code std::nullopt} if the
-    // property has not been subscribed before or is not a continuous property.
-    std::optional<float> getSampleRate(const ClientIdType& clientId, int32_t propId,
-                                       int32_t areaId);
-    // For a list of set property error events, returns a map that maps clients subscribing to the
-    // properties to a list of errors for each client.
-    std::unordered_map<CallbackType,
-                       std::vector<aidl::android::hardware::automotive::vehicle::VehiclePropError>>
-    getSubscribedClientsForErrorEvents(const std::vector<SetValueErrorEvent>& errorEvents);
-
-=======
->>>>>>> 5f7d0654
     // Checks whether the sample rate is valid.
     static bool checkSampleRateHz(float sampleRateHz);
 
