--- conflicted
+++ resolved
@@ -23,12 +23,8 @@
         "android.hardware.input.classifier@1.0",
         "android.hardware.input.common@1.0",
     ],
-<<<<<<< HEAD
     test_suites: [
         "general-tests",
         "vts-core",
     ],
-=======
-    test_suites: ["general-tests"],
->>>>>>> 28c17042
 }