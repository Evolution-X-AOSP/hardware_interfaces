--- conflicted
+++ resolved
@@ -93,12 +93,7 @@
     return ndk::ScopedAStatus::ok();
 }
 
-<<<<<<< HEAD
-ndk::ScopedAStatus RadioNetworkIndication::emergencyNetworkScanResult(RadioIndicationType /*type*/,
-                                                     const EmergencyRegResult& /*result*/) {
-=======
 ndk::ScopedAStatus RadioNetworkIndication::emergencyNetworkScanResult(
         RadioIndicationType /*type*/, const EmergencyRegResult& /*result*/) {
->>>>>>> 89417f14
     return ndk::ScopedAStatus::ok();
 }