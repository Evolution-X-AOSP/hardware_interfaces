--- conflicted
+++ resolved
@@ -148,12 +148,6 @@
     virtual ndk::ScopedAStatus supplyNetworkDepersonalizationResponse(
             const RadioResponseInfo& info, int32_t remainingRetries) override;
 
-<<<<<<< HEAD
-    virtual ndk::ScopedAStatus setEmergencyModeResponse(const RadioResponseInfo& info, const EmergencyRegResult& regState) override;
-    virtual ndk::ScopedAStatus triggerEmergencyNetworkScanResponse(const RadioResponseInfo& info) override;
-    virtual ndk::ScopedAStatus exitEmergencyModeResponse(const RadioResponseInfo& info) override;
-    virtual ndk::ScopedAStatus cancelEmergencyNetworkScanResponse(const RadioResponseInfo& info) override;
-=======
     virtual ndk::ScopedAStatus setEmergencyModeResponse(
             const RadioResponseInfo& info, const EmergencyRegResult& regState) override;
 
@@ -164,7 +158,6 @@
 
     virtual ndk::ScopedAStatus cancelEmergencyNetworkScanResponse(
             const RadioResponseInfo& info) override;
->>>>>>> 89417f14
 };
 
 /* Callback class for radio network indication */
@@ -220,13 +213,8 @@
     virtual ndk::ScopedAStatus voiceRadioTechChanged(RadioIndicationType type,
                                                      RadioTechnology rat) override;
 
-<<<<<<< HEAD
-    virtual ndk::ScopedAStatus emergencyNetworkScanResult(RadioIndicationType type,
-                                                     const EmergencyRegResult& result) override;
-=======
     virtual ndk::ScopedAStatus emergencyNetworkScanResult(
             RadioIndicationType type, const EmergencyRegResult& result) override;
->>>>>>> 89417f14
 };
 
 // The main test class for Radio AIDL Network.
