--- conflicted
+++ resolved
@@ -32,10 +32,7 @@
 #include <wifi_hidl_test_utils_1_5.h>
 #include <wifi_hidl_test_utils_1_6.h>
 
-<<<<<<< HEAD
-=======
 #include "hostapd_test_utils.h"
->>>>>>> be23bf4f
 #include "wifi_aidl_test_utils.h"
 
 using aidl::android::hardware::wifi::hostapd::BandMask;
@@ -60,14 +57,7 @@
 const int kIfaceChannel = 6;
 const int kIfaceInvalidChannel = 567;
 const std::vector<uint8_t> kTestZeroMacAddr(6, 0x0);
-<<<<<<< HEAD
-const Ieee80211ReasonCode kTestDisconnectReasonCode =
-    Ieee80211ReasonCode::WLAN_REASON_UNSPECIFIED;
-const std::string kWifiAidlInstanceNameStr = std::string() + IWifi::descriptor + "/default";
-const char* kWifiAidlInstanceName = kWifiAidlInstanceNameStr.c_str();
-=======
 const Ieee80211ReasonCode kTestDisconnectReasonCode = Ieee80211ReasonCode::WLAN_REASON_UNSPECIFIED;
->>>>>>> be23bf4f
 
 inline BandMask operator|(BandMask a, BandMask b) {
     return static_cast<BandMask>(static_cast<int32_t>(a) |
@@ -92,26 +82,11 @@
             "/system/bin/cmd wifi get-softap-supported-features",
             "wifi_softap_wpa3_sae_supported");
         isBridgedSupport = testing::checkSubstringInCommandOutput(
-<<<<<<< HEAD
-            "/system/bin/cmd wifi get-softap-supported-features",
-            "wifi_softap_bridged_ap_supported");
-        if (!isAidlServiceAvailable(kWifiAidlInstanceName)) {
-            const std::vector<std::string> instances = android::hardware::getAllHalInstanceNames(
-                    ::android::hardware::wifi::V1_0::IWifi::descriptor);
-            EXPECT_NE(0, instances.size());
-            wifiHidlInstanceName = instances[0];
-        }
-    }
-
-    virtual void TearDown() override {
-        stopVendorHal();
-=======
                 "/system/bin/cmd wifi get-softap-supported-features",
                 "wifi_softap_bridged_ap_supported");
     }
 
     virtual void TearDown() override {
->>>>>>> be23bf4f
         hostapd->terminate();
         //  Wait 3 seconds to allow terminate to complete
         sleep(3);
@@ -120,69 +95,10 @@
     }
 
     std::shared_ptr<IHostapd> hostapd;
-<<<<<<< HEAD
-    std::string wifiHidlInstanceName;
-=======
->>>>>>> be23bf4f
     bool isAcsSupport;
     bool isWpa3SaeSupport;
     bool isBridgedSupport;
 
-<<<<<<< HEAD
-    void stopVendorHal() {
-        if (isAidlServiceAvailable(kWifiAidlInstanceName)) {
-            // HIDL and AIDL versions of getWifi() take different arguments
-            // i.e. const char* vs string
-            if (getWifi(kWifiAidlInstanceName) != nullptr) {
-                stopWifiService(kWifiAidlInstanceName);
-            }
-        } else {
-            if (getWifi(wifiHidlInstanceName) != nullptr) {
-                stopWifi(wifiHidlInstanceName);
-            }
-        }
-    }
-
-    std::string setupApIfaceAndGetName(bool isBridged) {
-        if (isAidlServiceAvailable(kWifiAidlInstanceName)) {
-            return setupApIfaceAndGetNameAidl(isBridged);
-        } else {
-            return setupApIfaceAndGetNameHidl(isBridged);
-        }
-    }
-
-    std::string setupApIfaceAndGetNameAidl(bool isBridged) {
-        std::shared_ptr<IWifiApIface> wifi_ap_iface;
-        if (isBridged) {
-            wifi_ap_iface = getBridgedWifiApIface(kWifiAidlInstanceName);
-        } else {
-            wifi_ap_iface = getWifiApIface(kWifiAidlInstanceName);
-        }
-        EXPECT_NE(nullptr, wifi_ap_iface.get());
-
-        std::string ap_iface_name;
-        auto status = wifi_ap_iface->getName(&ap_iface_name);
-        EXPECT_TRUE(status.isOk());
-        return ap_iface_name;
-    }
-
-    std::string setupApIfaceAndGetNameHidl(bool isBridged) {
-        android::sp<::android::hardware::wifi::V1_0::IWifiApIface> wifi_ap_iface;
-        if (isBridged) {
-            wifi_ap_iface = getBridgedWifiApIface_1_6(wifiHidlInstanceName);
-        } else {
-            wifi_ap_iface = getWifiApIface_1_5(wifiHidlInstanceName);
-        }
-        EXPECT_NE(nullptr, wifi_ap_iface.get());
-
-        const auto& status_and_name = HIDL_INVOKE(wifi_ap_iface, getName);
-        EXPECT_EQ(android::hardware::wifi::V1_0::WifiStatusCode::SUCCESS,
-                  status_and_name.first.code);
-        return status_and_name.second;
-    }
-
-=======
->>>>>>> be23bf4f
     IfaceParams getIfaceParamsWithoutAcs(std::string iface_name) {
         IfaceParams iface_params;
         ChannelParams channelParams;
