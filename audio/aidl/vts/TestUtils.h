--- conflicted
+++ resolved
@@ -78,17 +78,9 @@
     EXPECT_PRED_FORMAT2(::android::hardware::audio::common::testing::detail::assertResult, \
                         expected, ret)
 
-<<<<<<< HEAD
-#define SKIP_TEST_IF_DATA_UNSUPPORTED(flags)                                                  \
-    ({                                                                                        \
-        if ((flags).hwAcceleratorMode == Flags::HardwareAccelerator::TUNNEL || (flags).bypass) {  \
-            GTEST_SKIP() << "Skip data path for offload";                                     \
-        }                                                                                     \
-=======
 #define SKIP_TEST_IF_DATA_UNSUPPORTED(flags)                                                     \
     ({                                                                                           \
         if ((flags).hwAcceleratorMode == Flags::HardwareAccelerator::TUNNEL || (flags).bypass) { \
             GTEST_SKIP() << "Skip data path for offload";                                        \
         }                                                                                        \
->>>>>>> 83dcb849
     })